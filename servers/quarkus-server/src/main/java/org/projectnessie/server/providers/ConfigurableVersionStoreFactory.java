--- conflicted
+++ resolved
@@ -119,13 +119,11 @@
         throw new IOError(e);
       }
 
-<<<<<<< HEAD
       if (storeConfig.isTracingEnabled()) {
         versionStore = new TracingVersionStore<>(versionStore);
-=======
+      }
       if (storeConfig.isMetricsEnabled()) {
         versionStore = new MetricsVersionStore<>(versionStore);
->>>>>>> a4c133ac
       }
 
       lastUnsuccessfulStart = 0L;
