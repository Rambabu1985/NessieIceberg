/*
 * Copyright (C) 2020 Dremio
 *
 * Licensed under the Apache License, Version 2.0 (the "License");
 * you may not use this file except in compliance with the License.
 * You may obtain a copy of the License at
 *
 * http://www.apache.org/licenses/LICENSE-2.0
 *
 * Unless required by applicable law or agreed to in writing, software
 * distributed under the License is distributed on an "AS IS" BASIS,
 * WITHOUT WARRANTIES OR CONDITIONS OF ANY KIND, either express or implied.
 * See the License for the specific language governing permissions and
 * limitations under the License.
 */
package org.projectnessie.versioned.persist.store;

import com.google.protobuf.ByteString;
import java.util.Collection;
import java.util.Collections;
import java.util.List;
import java.util.Map;
import java.util.Optional;
import java.util.function.Function;
import java.util.stream.Collectors;
import java.util.stream.Stream;
import javax.annotation.Nonnull;
import org.projectnessie.versioned.BranchName;
import org.projectnessie.versioned.Delete;
import org.projectnessie.versioned.Diff;
import org.projectnessie.versioned.Hash;
import org.projectnessie.versioned.Key;
import org.projectnessie.versioned.NamedRef;
import org.projectnessie.versioned.Operation;
import org.projectnessie.versioned.Put;
import org.projectnessie.versioned.Ref;
import org.projectnessie.versioned.ReferenceAlreadyExistsException;
import org.projectnessie.versioned.ReferenceConflictException;
import org.projectnessie.versioned.ReferenceNotFoundException;
import org.projectnessie.versioned.Serializer;
import org.projectnessie.versioned.StoreWorker;
import org.projectnessie.versioned.TagName;
import org.projectnessie.versioned.Unchanged;
import org.projectnessie.versioned.VersionStore;
import org.projectnessie.versioned.WithHash;
import org.projectnessie.versioned.WithType;
import org.projectnessie.versioned.persist.adapter.CommitLogEntry;
import org.projectnessie.versioned.persist.adapter.ContentAndState;
import org.projectnessie.versioned.persist.adapter.ContentId;
import org.projectnessie.versioned.persist.adapter.DatabaseAdapter;
import org.projectnessie.versioned.persist.adapter.ImmutableCommitAttempt;
import org.projectnessie.versioned.persist.adapter.KeyFilterPredicate;
import org.projectnessie.versioned.persist.adapter.KeyWithBytes;

public class PersistVersionStore<CONTENT, METADATA, CONTENT_TYPE extends Enum<CONTENT_TYPE>>
    implements VersionStore<CONTENT, METADATA, CONTENT_TYPE> {

  private final DatabaseAdapter databaseAdapter;
  protected final StoreWorker<CONTENT, METADATA, CONTENT_TYPE> storeWorker;

  public PersistVersionStore(
      DatabaseAdapter databaseAdapter, StoreWorker<CONTENT, METADATA, CONTENT_TYPE> storeWorker) {
    this.databaseAdapter = databaseAdapter;
    this.storeWorker = storeWorker;
  }

  @Override
  public Hash hashOnReference(NamedRef namedReference, Optional<Hash> hashOnReference)
      throws ReferenceNotFoundException {
    return databaseAdapter.hashOnReference(namedReference, hashOnReference);
  }

  @Nonnull
  @Override
  public Hash noAncestorHash() {
    return databaseAdapter.noAncestorHash();
  }

  @Nonnull
  @Override
  public Hash toHash(@Nonnull NamedRef ref) throws ReferenceNotFoundException {
    return databaseAdapter.toHash(ref);
  }

  @Override
  public WithHash<Ref> toRef(@Nonnull String refOfUnknownType) throws ReferenceNotFoundException {
    try {
      BranchName t = BranchName.of(refOfUnknownType);
      Hash h = toHash(t);
      return WithHash.of(h, t);
    } catch (ReferenceNotFoundException e) {
      TagName t = TagName.of(refOfUnknownType);
      Hash h = toHash(t);
      return WithHash.of(h, t);
    }
  }

  @Override
  public Hash commit(
      @Nonnull BranchName branch,
      @Nonnull Optional<Hash> expectedHead,
      @Nonnull METADATA metadata,
      @Nonnull List<Operation<CONTENT>> operations)
      throws ReferenceNotFoundException, ReferenceConflictException {

    ImmutableCommitAttempt.Builder commitAttempt =
        ImmutableCommitAttempt.builder().commitToBranch(branch).expectedHead(expectedHead);

    for (Operation<CONTENT> operation : operations) {
      if (operation instanceof Put) {
        Put<CONTENT> op = (Put<CONTENT>) operation;
        ContentId contentId = ContentId.of(storeWorker.getId(op.getValue()));
        commitAttempt.addPuts(
            KeyWithBytes.of(
                op.getKey(),
                contentId,
                storeWorker.getPayload(op.getValue()),
                storeWorker.toStoreOnReferenceState(op.getValue())));
        if (storeWorker.requiresGlobalState(op.getValue())) {
          ByteString newState = storeWorker.toStoreGlobalState(op.getValue());
          Optional<ByteString> expectedValue;
          if (op.getExpectedValue() != null) {
            if (storeWorker.getType(op.getValue()) != storeWorker.getType(op.getExpectedValue())) {
              throw new IllegalArgumentException(
                  String.format(
                      "Content-type for conditional put-operation for key '%s' for 'value' and 'expectedValue' must be the same, but are '%s' and '%s'.",
                      op.getKey(),
                      storeWorker.getType(op.getValue()),
                      storeWorker.getType(op.getExpectedValue())));
            }
            if (!contentId.equals(ContentId.of(storeWorker.getId(op.getExpectedValue())))) {
              throw new IllegalArgumentException(
                  String.format(
                      "Conditional put-operation key '%s' has different content-ids.",
                      op.getKey()));
            }

            expectedValue = Optional.of(storeWorker.toStoreGlobalState(op.getExpectedValue()));
          } else {
            expectedValue = Optional.empty();
          }
          commitAttempt.putExpectedStates(contentId, expectedValue);
          commitAttempt.putGlobal(contentId, newState);
        } else {
          if (op.getExpectedValue() != null) {
            throw new IllegalArgumentException(
                String.format(
                    "Content-type '%s' for put-operation for key '%s' does not support global state, expected-value not supported for this content-type.",
                    storeWorker.getType(op.getValue()), op.getKey()));
          }
        }
      } else if (operation instanceof Delete) {
        commitAttempt.addDeletes(operation.getKey());
      } else if (operation instanceof Unchanged) {
        commitAttempt.addUnchanged(operation.getKey());
      } else {
        throw new IllegalArgumentException(String.format("Unknown operation type '%s'", operation));
      }
    }

    commitAttempt.commitMetaSerialized(storeWorker.getMetadataSerializer().toBytes(metadata));

    return databaseAdapter.commit(commitAttempt.build());
  }

  @Override
  public void transplant(
      BranchName targetBranch,
      Optional<Hash> referenceHash,
      List<Hash> sequenceToTransplant,
      Function<METADATA, METADATA> updateCommitMetadata)
      throws ReferenceNotFoundException, ReferenceConflictException {
    databaseAdapter.transplant(
        targetBranch, referenceHash, sequenceToTransplant, withSerDe(updateCommitMetadata));
  }

  @Override
  public void merge(
      Hash fromHash,
      BranchName toBranch,
      Optional<Hash> expectedHash,
      Function<METADATA, METADATA> updateCommitMetadata)
      throws ReferenceConflictException, ReferenceNotFoundException {
    databaseAdapter.merge(fromHash, toBranch, expectedHash, withSerDe(updateCommitMetadata));
  }

  @Override
  public void assign(NamedRef ref, Optional<Hash> expectedHash, Hash targetHash)
      throws ReferenceNotFoundException, ReferenceConflictException {
    databaseAdapter.assign(ref, expectedHash, targetHash);
  }

  @Override
  public Hash create(NamedRef ref, Optional<Hash> targetHash)
      throws ReferenceNotFoundException, ReferenceAlreadyExistsException {
    return databaseAdapter.create(ref, targetHash.orElseGet(databaseAdapter::noAncestorHash));
  }

  @Override
  public void delete(NamedRef ref, Optional<Hash> hash)
      throws ReferenceNotFoundException, ReferenceConflictException {
    databaseAdapter.delete(ref, hash);
  }

  @Override
  public Stream<WithHash<NamedRef>> getNamedRefs() {
    return databaseAdapter.namedRefs();
  }

  @Override
  public Stream<WithHash<METADATA>> getCommits(Ref ref) throws ReferenceNotFoundException {
    Hash hash = ref instanceof NamedRef ? toHash((NamedRef) ref) : (Hash) ref;
    Stream<CommitLogEntry> stream = databaseAdapter.commitLog(hash);

    return stream.map(
        e ->
            WithHash.of(
                e.getHash(), storeWorker.getMetadataSerializer().fromBytes(e.getMetadata())));
  }

  @Override
  public Stream<WithType<Key, CONTENT_TYPE>> getKeys(Ref ref) throws ReferenceNotFoundException {
    Hash hash = ref instanceof NamedRef ? toHash((NamedRef) ref) : (Hash) ref;
    return databaseAdapter
        .keys(hash, KeyFilterPredicate.ALLOW_ALL)
        .map(kt -> WithType.of(storeWorker.getType(kt.getType()), kt.getKey()));
  }

  @Override
  public CONTENT getValue(Ref ref, Key key) throws ReferenceNotFoundException {
    return getValues(ref, Collections.singletonList(key)).get(key);
  }

  @Override
  public Map<Key, CONTENT> getValues(Ref ref, Collection<Key> keys)
      throws ReferenceNotFoundException {
    Hash hash = ref instanceof NamedRef ? toHash((NamedRef) ref) : (Hash) ref;
    return databaseAdapter.values(hash, keys, KeyFilterPredicate.ALLOW_ALL).entrySet().stream()
        .collect(Collectors.toMap(Map.Entry::getKey, e -> mapContentAndState(e.getValue())));
  }

<<<<<<< HEAD
  private Function<ByteString, ByteString> withSerDe(
      Function<METADATA, METADATA> updateCommitMetadata) {
    Serializer<METADATA> ser = storeWorker.getMetadataSerializer();
    return metaBytes -> ser.toBytes(updateCommitMetadata.apply(ser.fromBytes(metaBytes)));
  }

  private CONTENTS mapContentsAndState(ContentsAndState<ByteString> cs) {
=======
  private CONTENT mapContentAndState(ContentAndState<ByteString> cs) {
>>>>>>> e370a5a1
    return storeWorker.valueFromStore(cs.getRefState(), Optional.ofNullable(cs.getGlobalState()));
  }

  @Override
  public Stream<Diff<CONTENT>> getDiffs(Ref from, Ref to) throws ReferenceNotFoundException {
    Hash fromHash = from instanceof NamedRef ? toHash((NamedRef) from) : (Hash) from;
    Hash toHash = to instanceof NamedRef ? toHash((NamedRef) to) : (Hash) to;
    return databaseAdapter
        .diff(fromHash, toHash, KeyFilterPredicate.ALLOW_ALL)
        .map(
            d ->
                Diff.of(
                    d.getKey(),
                    d.getFromValue().map(v -> storeWorker.valueFromStore(v, d.getGlobal())),
                    d.getToValue().map(v -> storeWorker.valueFromStore(v, d.getGlobal()))));
  }
}<|MERGE_RESOLUTION|>--- conflicted
+++ resolved
@@ -239,17 +239,13 @@
         .collect(Collectors.toMap(Map.Entry::getKey, e -> mapContentAndState(e.getValue())));
   }
 
-<<<<<<< HEAD
   private Function<ByteString, ByteString> withSerDe(
       Function<METADATA, METADATA> updateCommitMetadata) {
     Serializer<METADATA> ser = storeWorker.getMetadataSerializer();
     return metaBytes -> ser.toBytes(updateCommitMetadata.apply(ser.fromBytes(metaBytes)));
   }
 
-  private CONTENTS mapContentsAndState(ContentsAndState<ByteString> cs) {
-=======
   private CONTENT mapContentAndState(ContentAndState<ByteString> cs) {
->>>>>>> e370a5a1
     return storeWorker.valueFromStore(cs.getRefState(), Optional.ofNullable(cs.getGlobalState()));
   }
 
