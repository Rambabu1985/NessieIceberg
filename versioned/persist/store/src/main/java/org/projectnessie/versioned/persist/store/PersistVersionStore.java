--- conflicted
+++ resolved
@@ -21,6 +21,7 @@
 import java.util.List;
 import java.util.Map;
 import java.util.Optional;
+import java.util.function.Function;
 import java.util.stream.Collectors;
 import java.util.stream.Stream;
 import javax.annotation.Nonnull;
@@ -238,20 +239,14 @@
         .collect(Collectors.toMap(Map.Entry::getKey, e -> mapContentsAndState(e.getValue())));
   }
 
-<<<<<<< HEAD
   private Function<ByteString, ByteString> withSerDe(
       Function<METADATA, METADATA> updateCommitMetadata) {
     Serializer<METADATA> ser = storeWorker.getMetadataSerializer();
     return metaBytes -> ser.toBytes(updateCommitMetadata.apply(ser.fromBytes(metaBytes)));
   }
 
-  private Function<ContentsAndState<ByteString>, CONTENTS> mapContentsAndState() {
-    return cs ->
-        storeWorker.valueFromStore(cs.getRefState(), Optional.ofNullable(cs.getGlobalState()));
-=======
   private CONTENTS mapContentsAndState(ContentsAndState<ByteString> cs) {
     return storeWorker.valueFromStore(cs.getRefState(), Optional.ofNullable(cs.getGlobalState()));
->>>>>>> be36c745
   }
 
   @Override
