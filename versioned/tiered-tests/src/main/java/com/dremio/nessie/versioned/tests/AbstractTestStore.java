--- conflicted
+++ resolved
@@ -24,10 +24,7 @@
 import java.util.Optional;
 import java.util.Random;
 import java.util.function.Supplier;
-<<<<<<< HEAD
-=======
 import java.util.stream.Collectors;
->>>>>>> b53ce8cb
 
 import org.junit.jupiter.api.AfterEach;
 import org.junit.jupiter.api.Assertions;
@@ -37,6 +34,7 @@
 import com.dremio.nessie.versioned.impl.Fragment;
 import com.dremio.nessie.versioned.impl.InternalRef;
 import com.dremio.nessie.versioned.impl.L1;
+import com.dremio.nessie.versioned.impl.L3;
 import com.dremio.nessie.versioned.impl.SampleEntities;
 import com.dremio.nessie.versioned.impl.condition.ConditionExpression;
 import com.dremio.nessie.versioned.impl.condition.ExpressionFunction;
@@ -44,14 +42,11 @@
 import com.dremio.nessie.versioned.impl.condition.RemoveClause;
 import com.dremio.nessie.versioned.impl.condition.SetClause;
 import com.dremio.nessie.versioned.impl.condition.UpdateExpression;
+import com.dremio.nessie.versioned.store.ConditionFailedException;
 import com.dremio.nessie.versioned.store.Entity;
 import com.dremio.nessie.versioned.store.HasId;
-<<<<<<< HEAD
-import com.dremio.nessie.versioned.store.Id;
-=======
 import com.dremio.nessie.versioned.store.LoadOp;
 import com.dremio.nessie.versioned.store.LoadStep;
->>>>>>> b53ce8cb
 import com.dremio.nessie.versioned.store.NotFoundException;
 import com.dremio.nessie.versioned.store.SaveOp;
 import com.dremio.nessie.versioned.store.SimpleSchema;
@@ -77,13 +72,10 @@
     }
   }
 
-<<<<<<< HEAD
   protected static final ExpressionPath COMMITS = ExpressionPath.builder("commits").build();
   protected static final Entity ONE = Entity.ofNumber(1);
   protected static final Entity TWO = Entity.ofNumber(2);
 
-=======
->>>>>>> b53ce8cb
   protected Random random;
   protected S store;
   protected ImmutableList<CreatorPair> creators;
@@ -129,88 +121,6 @@
   protected abstract void resetStoreState();
 
   @Test
-<<<<<<< HEAD
-  void loadSingleL1() {
-    putThenLoad(SampleEntities.createL1(random), ValueType.L1);
-  }
-
-  @Test
-  void loadSingleL2() {
-    putThenLoad(SampleEntities.createL2(random), ValueType.L2);
-  }
-
-  @Test
-  void loadSingleL3() {
-    putThenLoad(SampleEntities.createL3(random), ValueType.L3);
-  }
-
-  @Test
-  void loadFragment() {
-    putThenLoad(SampleEntities.createFragment(random), ValueType.KEY_FRAGMENT);
-  }
-
-  @Test
-  void loadBranch() {
-    putThenLoad(SampleEntities.createBranch(random), ValueType.REF);
-  }
-
-  @Test
-  void loadTag() {
-    putThenLoad(SampleEntities.createTag(random), ValueType.REF);
-  }
-
-  @Test
-  void loadCommitMetadata() {
-    putThenLoad(SampleEntities.createCommitMetadata(random), ValueType.COMMIT_METADATA);
-  }
-
-  @Test
-  void loadValue() {
-    putThenLoad(SampleEntities.createValue(random), ValueType.VALUE);
-  }
-
-  @Test
-  void putIfAbsentL1() {
-    testPutIfAbsent(SampleEntities.createL1(random), ValueType.L1);
-  }
-
-  @Test
-  void putIfAbsentL2() {
-    testPutIfAbsent(SampleEntities.createL2(random), ValueType.L2);
-  }
-
-  @Test
-  void putIfAbsentL3() {
-    testPutIfAbsent(SampleEntities.createL3(random), ValueType.L3);
-  }
-
-  @Test
-  void putIfAbsentFragment() {
-    testPutIfAbsent(SampleEntities.createFragment(random), ValueType.KEY_FRAGMENT);
-  }
-
-  @Test
-  void putIfAbsentBranch() {
-    testPutIfAbsent(SampleEntities.createBranch(random), ValueType.REF);
-  }
-
-  @Test
-  void putIfAbsentTag() {
-    testPutIfAbsent(SampleEntities.createTag(random), ValueType.REF);
-  }
-
-  @Test
-  void putIfAbsentCommitMetadata() {
-    testPutIfAbsent(SampleEntities.createCommitMetadata(random), ValueType.COMMIT_METADATA);
-  }
-
-  @Test
-  void putIfAbsentValue() {
-    testPutIfAbsent(SampleEntities.createValue(random), ValueType.VALUE);
-  }
-
-  @Test
-=======
   void closeWithoutStart() {
     final Store localStore = createStore();
     localStore.close(); // This should be a no-op.
@@ -245,7 +155,7 @@
     }
 
     final Multimap<ValueType, HasId> objs = builder.build();
-    objs.forEach(this::putThenLoad);
+    objs.forEach(this::testPut);
 
     testLoad(objs);
   }
@@ -266,8 +176,8 @@
         .put(ValueType.REF, SampleEntities.createTag(random))
         .build();
 
-    objs.forEach(this::putThenLoad);
-    objs2.forEach(this::putThenLoad);
+    objs.forEach(this::testPut);
+    objs2.forEach(this::testPut);
 
     final LoadStep step2 = createTestLoadStep(objs2);
     final LoadStep step1 = createTestLoadStep(objs, Optional.of(step2));
@@ -282,7 +192,7 @@
 
   @Test
   void loadInvalid() {
-    putThenLoad(ValueType.REF, SampleEntities.createBranch(random));
+    testPut(ValueType.REF, SampleEntities.createBranch(random));
     final Multimap<ValueType, HasId> objs = ImmutableMultimap.of(ValueType.REF, SampleEntities.createBranch(random));
 
     Assertions.assertThrows(NotFoundException.class, () -> testLoad(objs));
@@ -295,42 +205,42 @@
 
   @Test
   void loadSingleL1() {
-    putThenLoad(ValueType.L1, SampleEntities.createL1(random));
+    testPut(ValueType.L1, SampleEntities.createL1(random));
   }
 
   @Test
   void loadSingleL2() {
-    putThenLoad(ValueType.L2, SampleEntities.createL2(random));
+    testPut(ValueType.L2, SampleEntities.createL2(random));
   }
 
   @Test
   void loadSingleL3() {
-    putThenLoad(ValueType.L3, SampleEntities.createL3(random));
+    testPut(ValueType.L3, SampleEntities.createL3(random));
   }
 
   @Test
   void loadFragment() {
-    putThenLoad(ValueType.KEY_FRAGMENT, SampleEntities.createFragment(random));
+    testPut(ValueType.KEY_FRAGMENT, SampleEntities.createFragment(random));
   }
 
   @Test
   void loadBranch() {
-    putThenLoad(ValueType.REF, SampleEntities.createBranch(random));
+    testPut(ValueType.REF, SampleEntities.createBranch(random));
   }
 
   @Test
   void loadTag() {
-    putThenLoad(ValueType.REF, SampleEntities.createTag(random));
+    testPut(ValueType.REF, SampleEntities.createTag(random));
   }
 
   @Test
   void loadCommitMetadata() {
-    putThenLoad(ValueType.COMMIT_METADATA, SampleEntities.createCommitMetadata(random));
+    testPut(ValueType.COMMIT_METADATA, SampleEntities.createCommitMetadata(random));
   }
 
   @Test
   void loadValue() {
-    putThenLoad(ValueType.VALUE, SampleEntities.createValue(random));
+    testPut(ValueType.VALUE, SampleEntities.createValue(random));
   }
 
   @Test
@@ -374,7 +284,6 @@
   }
 
   @Test
->>>>>>> b53ce8cb
   void save() {
     final L1 l1 = SampleEntities.createL1(random);
     final InternalRef branch = SampleEntities.createBranch(random);
@@ -398,58 +307,63 @@
     });
   }
 
-<<<<<<< HEAD
   @Test
   void putWithConditionValue() {
-    putWithCondition(SampleEntities.createValue(random), ValueType.VALUE);
+    putWithCondition(ValueType.VALUE, SampleEntities.createValue(random));
   }
 
   @Test
   void putWithConditionBranch() {
-    putWithCondition(SampleEntities.createBranch(random), ValueType.REF);
+    putWithCondition(ValueType.REF, SampleEntities.createBranch(random));
   }
 
   @Test
   void putWithConditionTag() {
-    putWithCondition(SampleEntities.createTag(random), ValueType.REF);
+    putWithCondition(ValueType.REF, SampleEntities.createTag(random));
   }
 
   @Test
   void putWithConditionCommitMetadata() {
-    putWithCondition(SampleEntities.createCommitMetadata(random), ValueType.COMMIT_METADATA);
+    putWithCondition(ValueType.COMMIT_METADATA, SampleEntities.createCommitMetadata(random));
   }
 
   @Test
   void putWithConditionKeyFragment() {
-    putWithCondition(SampleEntities.createFragment(random), ValueType.KEY_FRAGMENT);
+    putWithCondition(ValueType.KEY_FRAGMENT, SampleEntities.createFragment(random));
   }
 
   @Test
   void putWithConditionL1() {
-    putWithCondition(SampleEntities.createL1(random), ValueType.L1);
+    putWithCondition(ValueType.L1, SampleEntities.createL1(random));
   }
 
   @Test
   void putWithConditionL2() {
-    putWithCondition(SampleEntities.createL2(random), ValueType.L2);
+    putWithCondition(ValueType.L2, SampleEntities.createL2(random));
   }
 
   @Test
   void putWithConditionL3() {
-    putWithCondition(SampleEntities.createL3(random), ValueType.L3);
+    putWithCondition(ValueType.L3, SampleEntities.createL3(random));
+  }
+
+  @Test
+  void putTwice() {
+    final L3 l3 = SampleEntities.createL3(random);
+    testPut(ValueType.L3, l3, Optional.empty());
+    testPut(ValueType.L3, l3, Optional.empty());
   }
 
   @Test
   void putWithCompoundConditionTag() {
     final InternalRef sample = SampleEntities.createTag(random);
-    putThenLoad(sample, ValueType.REF);
-    final Id id = sample.getId();
+    testPut(ValueType.REF, sample);
     final InternalRef.Type type = InternalRef.Type.TAG;
     final ConditionExpression condition = ConditionExpression.of(
         ExpressionFunction.equals(ExpressionPath.builder(InternalRef.TYPE).build(), type.toEntity()),
-        ExpressionFunction.equals(ExpressionPath.builder("commit").build(), id.toEntity())
+        ExpressionFunction.equals(ExpressionPath.builder("name").build(), Entity.ofString("tagName"))
     );
-    putConditional(sample, ValueType.REF, true, Optional.of(condition));
+    putConditional(ValueType.REF, sample, true, Optional.of(condition));
   }
 
   @Test
@@ -459,7 +373,7 @@
     final ConditionExpression condition = ConditionExpression.of(
         ExpressionFunction.equals(ExpressionPath.builder(InternalRef.TYPE).build(), type.toEntity()),
         ExpressionFunction.equals(ExpressionPath.builder("commit").build(), Entity.ofString("notEqual")));
-    putConditional(sample, ValueType.REF, false, Optional.of(condition));
+    putConditional(ValueType.REF, sample, false, Optional.of(condition));
   }
 
   @Test
@@ -477,42 +391,42 @@
 
   @Test
   void deleteNoConditionValue() {
-    deleteCondition(SampleEntities.createValue(random), ValueType.VALUE, true, Optional.empty());
+    deleteCondition(ValueType.VALUE, SampleEntities.createValue(random), true, Optional.empty());
   }
 
   @Test
   void deleteNoConditionL1() {
-    deleteCondition(SampleEntities.createL1(random), ValueType.L1, true, Optional.empty());
+    deleteCondition(ValueType.L1, SampleEntities.createL1(random), true, Optional.empty());
   }
 
   @Test
   void deleteNoConditionL2() {
-    deleteCondition(SampleEntities.createL2(random), ValueType.L2, true, Optional.empty());
+    deleteCondition(ValueType.L2, SampleEntities.createL2(random), true, Optional.empty());
   }
 
   @Test
   void deleteNoConditionL3() {
-    deleteCondition(SampleEntities.createL3(random), ValueType.L3, true, Optional.empty());
+    deleteCondition(ValueType.L3, SampleEntities.createL3(random), true, Optional.empty());
   }
 
   @Test
   void deleteNoConditionFragment() {
-    deleteCondition(SampleEntities.createFragment(random), ValueType.KEY_FRAGMENT, true, Optional.empty());
+    deleteCondition(ValueType.KEY_FRAGMENT, SampleEntities.createFragment(random), true, Optional.empty());
   }
 
   @Test
   void deleteNoConditionBranch() {
-    deleteCondition(SampleEntities.createBranch(random), ValueType.REF, true, Optional.empty());
+    deleteCondition(ValueType.REF, SampleEntities.createBranch(random), true, Optional.empty());
   }
 
   @Test
   void deleteNoConditionTag() {
-    deleteCondition(SampleEntities.createTag(random), ValueType.REF, true, Optional.empty());
+    deleteCondition(ValueType.REF, SampleEntities.createTag(random), true, Optional.empty());
   }
 
   @Test
   void deleteNoConditionCommitMetadata() {
-    deleteCondition(SampleEntities.createCommitMetadata(random), ValueType.COMMIT_METADATA, true, Optional.empty());
+    deleteCondition(ValueType.COMMIT_METADATA, SampleEntities.createCommitMetadata(random), true, Optional.empty());
   }
 
   @Test
@@ -520,7 +434,7 @@
     final ExpressionFunction expressionFunction = ExpressionFunction.equals(ExpressionPath.builder("value").build(),
         SampleEntities.createStringEntity(random, random.nextInt(10) + 1));
     final ConditionExpression ex = ConditionExpression.of(expressionFunction);
-    deleteCondition(SampleEntities.createValue(random), ValueType.VALUE, false, Optional.of(ex));
+    deleteCondition(ValueType.VALUE, SampleEntities.createValue(random), false, Optional.of(ex));
   }
 
   @Test
@@ -528,25 +442,25 @@
     final ExpressionFunction expressionFunction = ExpressionFunction.equals(ExpressionPath.builder("commit").build(),
         SampleEntities.createStringEntity(random, random.nextInt(10) + 1));
     final ConditionExpression ex = ConditionExpression.of(expressionFunction);
-    deleteCondition(SampleEntities.createBranch(random), ValueType.REF, false, Optional.of(ex));
+    deleteCondition(ValueType.REF, SampleEntities.createBranch(random), false, Optional.of(ex));
   }
 
   @Test
   void deleteBranchSizeFail() {
     final ConditionExpression expression = ConditionExpression.of(ExpressionFunction.equals(ExpressionFunction.size(COMMITS), ONE));
-    deleteCondition(SampleEntities.createBranch(random), ValueType.REF, false, Optional.of(expression));
+    deleteCondition(ValueType.REF, SampleEntities.createBranch(random), false, Optional.of(expression));
   }
 
   @Test
   void deleteBranchSizeSucceed() {
     final ConditionExpression expression = ConditionExpression.of(ExpressionFunction.equals(ExpressionFunction.size(COMMITS), TWO));
-    deleteCondition(SampleEntities.createBranch(random), ValueType.REF, true, Optional.of(expression));
+    deleteCondition(ValueType.REF, SampleEntities.createBranch(random), true, Optional.of(expression));
   }
 
   @Test
   void updateWithFailedCondition() {
     final InternalRef tag = SampleEntities.createTag(random);
-    putThenLoad(tag, ValueType.REF);
+    testPut(ValueType.REF, tag);
     final ConditionExpression expression = ConditionExpression.of(ExpressionFunction.equals(
         ExpressionPath.builder("name").build(), Entity.ofString("badTagName")));
     final Optional<InternalRef> updated = store.update(
@@ -560,7 +474,7 @@
   @Test
   void updateWithSuccessfulCondition() {
     final InternalRef tag = SampleEntities.createTag(random);
-    putThenLoad(tag, ValueType.REF);
+    testPut(ValueType.REF, tag);
     final ConditionExpression expression = ConditionExpression.of(ExpressionFunction.equals(
         ExpressionPath.builder("name").build(), Entity.ofString("tagName")));
     final Optional<InternalRef> updated = store.update(
@@ -613,7 +527,7 @@
   void updateSetEquals() {
     final String tagName = "myTag";
     final InternalRef tag = SampleEntities.createTag(random);
-    putThenLoad(tag, ValueType.REF);
+    testPut(ValueType.REF, tag);
     final Optional<InternalRef> updated = store.update(
         ValueType.REF,
         tag.getId(),
@@ -636,7 +550,7 @@
   void updateSetListAppend() {
     final String key = "newKey";
     final Fragment fragment = SampleEntities.createFragment(random);
-    putThenLoad(fragment, ValueType.KEY_FRAGMENT);
+    testPut(ValueType.KEY_FRAGMENT, fragment);
     final Optional<InternalRef> updated = store.update(
         ValueType.KEY_FRAGMENT,
         fragment.getId(),
@@ -654,47 +568,45 @@
     Assertions.assertEquals(ValueType.KEY_FRAGMENT.getSchema().itemToMap(read, true), updatedMap);
   }
 
-  private <T extends HasId> void putWithCondition(T sample, ValueType type) {
+  private <T extends HasId> void putWithCondition(ValueType type, T sample) {
     // Tests that attempt to put (update) an existing entry should only occur when the condition expression is met.
-    putThenLoad(sample, type);
+    testPut(type, sample);
 
     final ExpressionPath keyName = ExpressionPath.builder(Store.KEY_NAME).build();
     final ConditionExpression conditionExpression = ConditionExpression.of(ExpressionFunction.equals(keyName, sample.getId().toEntity()));
-    putConditional(sample, type, true, Optional.of(conditionExpression));
-  }
-
-  protected <T extends HasId> void deleteCondition(T sample, ValueType type, boolean shouldSucceed,
+    putConditional(type, sample, true, Optional.of(conditionExpression));
+  }
+
+  protected <T extends HasId> void deleteCondition(ValueType type, T sample, boolean shouldSucceed,
                                                    Optional<ConditionExpression> conditionExpression) {
-    testPut(sample, type, Optional.empty());
+    testPut(type, sample, Optional.empty());
     if (shouldSucceed) {
       Assertions.assertTrue(store.delete(type, sample.getId(), conditionExpression));
-      testNotLoaded(sample, type);
+      Assertions.assertThrows(NotFoundException.class, () -> store.loadSingle(type, sample.getId()));
     } else {
       Assertions.assertFalse(store.delete(type, sample.getId(), conditionExpression));
-      testLoadSingle(sample, type);
-    }
-  }
-
-  protected <T extends HasId> void putConditional(T sample, ValueType type, boolean shouldSucceed,
+      testLoadSingle(type, sample);
+    }
+  }
+
+  protected <T extends HasId> void putConditional(ValueType type, T sample, boolean shouldSucceed,
                                                   Optional<ConditionExpression> conditionExpression) {
-    store.put(type, sample, conditionExpression);
-    if (shouldSucceed) {
-      testLoadSingle(sample, type);
-    } else {
-      testNotLoaded(sample, type);
-    }
-  }
-
-  private <T extends HasId> void putThenLoad(T sample, ValueType type) {
     try {
-      store.put(type, sample, Optional.empty());
-      testLoadSingle(sample, type);
-    } catch (NotFoundException e) {
-      Assertions.fail(e);
-    }
-  }
-
-  private <T extends HasId> void testLoadSingle(T sample, ValueType type) {
+      store.put(type, sample, conditionExpression);
+      if (!shouldSucceed) {
+        Assertions.fail();
+      }
+      testLoadSingle(type, sample);
+    } catch (ConditionFailedException cfe) {
+      if (shouldSucceed) {
+        Assertions.fail(cfe);
+      }
+
+      Assertions.assertThrows(NotFoundException.class, () -> store.loadSingle(type, sample.getId()));
+    }
+  }
+
+  private <T extends HasId> void testLoadSingle(ValueType type, T sample) {
     try {
       final T read = store.loadSingle(type, sample.getId());
       final SimpleSchema<T> schema = type.getSchema();
@@ -704,29 +616,23 @@
     }
   }
 
-  private <T extends HasId> void testNotLoaded(T sample, ValueType type) {
-    Assertions.assertThrows(NotFoundException.class, () -> store.loadSingle(type, sample.getId()));
-  }
-
-  private <T extends HasId> void testPutIfAbsent(T sample, ValueType type) {
-    Assertions.assertTrue(store.putIfAbsent(type, sample));
-    testLoadSingle(sample, type);
-    Assertions.assertFalse(store.putIfAbsent(type, sample));
-    testLoadSingle(sample, type);
-  }
-
-  private <T extends HasId> void testPut(T sample, ValueType type, Optional<ConditionExpression> conditionExpression) {
+  protected <T extends HasId> void testPut(ValueType type, T sample) {
+    testPut(type, sample, Optional.empty());
+  }
+
+  private <T extends HasId> void testPut(ValueType type, T sample, Optional<ConditionExpression> conditionExpression) {
     try {
       store.put(type, sample, conditionExpression);
-      testLoadSingle(sample, type);
-    } catch (NotFoundException e) {
+    } catch (ConditionFailedException e) {
       Assertions.fail(e);
     }
+
+    testLoadSingle(type, sample);
   }
 
   private void updateRemoveArray(UpdateExpression update, int beginArrayIndex, int endArrayIndex) {
     final Fragment fragment = SampleEntities.createFragment(random);
-    putThenLoad(fragment, ValueType.KEY_FRAGMENT);
+    testPut(ValueType.KEY_FRAGMENT, fragment);
     final Optional<InternalRef> updated = store.update(
         ValueType.KEY_FRAGMENT,
         fragment.getId(),
@@ -741,10 +647,6 @@
 
     final Fragment read = store.loadSingle(ValueType.KEY_FRAGMENT, fragment.getId());
     Assertions.assertEquals(ValueType.KEY_FRAGMENT.getSchema().itemToMap(read, true), updatedMap);
-=======
-  protected <T extends HasId> void putThenLoad(ValueType type, T sample) {
-    store.put(type, sample, Optional.empty());
-    testLoadSingle(type, sample);
   }
 
   protected void testLoad(Multimap<ValueType, HasId> objs) {
@@ -765,17 +667,10 @@
     );
   }
 
-  protected <T extends HasId> void testLoadSingle(ValueType type, T sample) {
-    final T read = store.loadSingle(type, sample.getId());
-    final SimpleSchema<T> schema = type.getSchema();
-    assertEquals(schema.itemToMap(sample, true), schema.itemToMap(read, true));
-  }
-
   protected <T extends HasId> void testPutIfAbsent(ValueType type, T sample) {
     Assertions.assertTrue(store.putIfAbsent(type, sample));
     testLoadSingle(type, sample);
     Assertions.assertFalse(store.putIfAbsent(type, sample));
     testLoadSingle(type, sample);
->>>>>>> b53ce8cb
   }
 }