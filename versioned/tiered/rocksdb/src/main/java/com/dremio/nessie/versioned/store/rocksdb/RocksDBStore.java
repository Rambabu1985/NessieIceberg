/*
 * Copyright (C) 2020 Dremio
 *
 * Licensed under the Apache License, Version 2.0 (the "License");
 * you may not use this file except in compliance with the License.
 * You may obtain a copy of the License at
 *
 * http://www.apache.org/licenses/LICENSE-2.0
 *
 * Unless required by applicable law or agreed to in writing, software
 * distributed under the License is distributed on an "AS IS" BASIS,
 * WITHOUT WARRANTIES OR CONDITIONS OF ANY KIND, either express or implied.
 * See the License for the specific language governing permissions and
 * limitations under the License.
 */
package com.dremio.nessie.versioned.store.rocksdb;

import static java.nio.charset.StandardCharsets.UTF_8;

import java.io.File;
import java.util.ArrayList;
import java.util.Arrays;
import java.util.List;
import java.util.Map;
import java.util.Optional;
import java.util.concurrent.TimeUnit;
import java.util.stream.Collectors;
import java.util.stream.IntStream;
import java.util.stream.Stream;
import java.util.stream.StreamSupport;

import org.rocksdb.ColumnFamilyDescriptor;
import org.rocksdb.ColumnFamilyHandle;
import org.rocksdb.ColumnFamilyOptions;
import org.rocksdb.DBOptions;
import org.rocksdb.FlushOptions;
import org.rocksdb.OptimisticTransactionDB;
import org.rocksdb.OptimisticTransactionOptions;
import org.rocksdb.Options;
import org.rocksdb.ReadOptions;
import org.rocksdb.RocksDB;
import org.rocksdb.RocksDBException;
import org.rocksdb.RocksIterator;
import org.rocksdb.Status;
import org.rocksdb.Transaction;
import org.rocksdb.WriteBatch;
import org.rocksdb.WriteOptions;
import org.slf4j.Logger;
import org.slf4j.LoggerFactory;

import com.dremio.nessie.tiered.builder.BaseValue;
import com.dremio.nessie.versioned.impl.condition.ConditionExpression;
import com.dremio.nessie.versioned.impl.condition.UpdateExpression;
import com.dremio.nessie.versioned.store.ConditionFailedException;
import com.dremio.nessie.versioned.store.Id;
import com.dremio.nessie.versioned.store.LoadOp;
import com.dremio.nessie.versioned.store.LoadStep;
import com.dremio.nessie.versioned.store.NotFoundException;
import com.dremio.nessie.versioned.store.SaveOp;
import com.dremio.nessie.versioned.store.Store;
import com.dremio.nessie.versioned.store.ValueType;
import com.google.common.annotations.VisibleForTesting;
import com.google.common.collect.AbstractIterator;
import com.google.common.collect.ImmutableList;
import com.google.common.collect.ImmutableMap;

/**
 * A RocksDB specific backing store to store and retrieve Nessie metadata.
 */
public class RocksDBStore implements Store {

  private static final Logger LOGGER = LoggerFactory.getLogger(RocksDBStore.class);
  private static final long OPEN_SLEEP_MILLIS = 100L;
  private static final List<byte[]> COLUMN_FAMILIES;
  private static final RocksDBConditionVisitor ROCKS_DB_CONDITION_EXPRESSION_VISITOR = new RocksDBConditionVisitor();

  static {
    RocksDB.loadLibrary();
    COLUMN_FAMILIES = Stream.concat(
      Stream.of(RocksDB.DEFAULT_COLUMN_FAMILY),
      ValueType.values().stream().map(v -> v.name().getBytes(UTF_8))).collect(ImmutableList.toImmutableList());
  }

  private final String dbDirectory;
  private OptimisticTransactionDB transactionDB;
  private RocksDB rocksDB;
  private Map<ValueType<?>, ColumnFamilyHandle> valueTypeToColumnFamily;

  /**
   * Creates a store ready for connection to RocksDB.
   * @param dbDirectory the directory of the Rocks database.
   */
  public RocksDBStore(String dbDirectory) {
    this.dbDirectory = dbDirectory;
  }

  @Override
  public void start() {
    final String dbPath = verifyPath();
    final List<ColumnFamilyDescriptor> columnFamilies = getColumnFamilies(dbPath);

    // TODO: currently an infinite loop, need to configure
    while (true) {
      try (final DBOptions dbOptions = new DBOptions().setCreateIfMissing(true).setCreateMissingColumnFamilies(true)) {
        // TODO: Consider setting WAL limits.
        final List<ColumnFamilyHandle> columnFamilyHandles = new ArrayList<>();
        transactionDB = OptimisticTransactionDB.open(dbOptions, dbPath, columnFamilies, columnFamilyHandles);
        rocksDB = transactionDB.getBaseDB();
        valueTypeToColumnFamily = IntStream.rangeClosed(1, ValueType.values().size()).boxed().collect(
          ImmutableMap.toImmutableMap(k -> ValueType.values().get(k - 1), columnFamilyHandles::get));
        break;
      } catch (RocksDBException e) {
        if (e.getStatus().getCode() != Status.Code.IOError || !e.getStatus().getState().contains("While lock")) {
          throw new RuntimeException(e);
        }

        LOGGER.info("Lock file to RocksDB is currently held by another process. Will wait until lock is freed.");
      }

      // Wait a bit before the next attempt.
      try {
        TimeUnit.MILLISECONDS.sleep(OPEN_SLEEP_MILLIS);
      } catch (InterruptedException e) {
        throw new RuntimeException("Interrupted while opening Nessie RocksDB.", e);
      }
    }
  }

  @Override
  public void close() {
    if (null != rocksDB) {
      try (FlushOptions options = new FlushOptions().setWaitForFlush(true)) {
        valueTypeToColumnFamily.values().forEach(cf -> {
          try {
            rocksDB.flush(options, cf);
          } catch (RocksDBException e) {
            LOGGER.error("Error flushing column family while closing Nessie RocksDB store.", e);
          }
          cf.close();
        });
      }

      rocksDB.close();
      rocksDB = null;
    }
  }

  @Override
  public void load(LoadStep loadstep) throws NotFoundException {
    for (LoadStep step = loadstep; step != null; step = step.getNext().orElse(null)) {
      final List<LoadOp<?>> loadOps = step.getOps().collect(Collectors.toList());
      if (loadOps.isEmpty()) {
        continue;
      }

      final List<ColumnFamilyHandle> columnFamilies = new ArrayList<>(loadOps.size());
      final List<byte[]> keys = new ArrayList<>(loadOps.size());
      loadOps.forEach(op -> {
        columnFamilies.add(getColumnFamilyHandle(op.getValueType()));
        keys.add(op.getId().toBytes());
      });

      final List<byte[]> reads;
      try {
        reads = rocksDB.multiGetAsList(columnFamilies, keys);
      } catch (RocksDBException e) {
        throw new RuntimeException(e);
      }

      if (reads.size() != loadOps.size()) {
        throw new NotFoundException(String.format("[%d] object(s) missing in load.", loadOps.size() - reads.size()));
      }

      for (int i = 0; i < reads.size(); ++i) {
        final LoadOp<?> loadOp = loadOps.get(i);
        if (null == reads.get(i)) {
          throw new NotFoundException(String.format("Unable to find requested ref with ID: %s", loadOp.getId()));
        }

        @SuppressWarnings("rawtypes") final ValueType type = loadOp.getValueType();
        RocksSerDe.deserializeToConsumer(type, reads.get(i), loadOp.getReceiver());
        loadOp.done();
      }
    }
  }

  @Override
  public <C extends BaseValue<C>> boolean putIfAbsent(SaveOp<C> saveOp) {
    final ColumnFamilyHandle columnFamilyHandle = getColumnFamilyHandle(saveOp.getType());
    try {
      final Transaction transaction = transactionDB.beginTransaction(new WriteOptions(), new OptimisticTransactionOptions());
      // Get exclusive access to key if it exists.
      final byte[] buffer = transaction.getForUpdate(new ReadOptions(), columnFamilyHandle, saveOp.getId().toBytes(), true);
      if (null == buffer) {
        transaction.put(columnFamilyHandle, saveOp.getId().toBytes(), RocksSerDe.serializeWithConsumer(saveOp));
        transaction.commit();
        return true;
      }
      // Id already exists.
      return false;
    } catch (RocksDBException e) {
      throw new RuntimeException(e);
    }
  }

  @Override
  public <C extends BaseValue<C>> void put(SaveOp<C> saveOp, Optional<ConditionExpression> condition) {
    final ColumnFamilyHandle columnFamilyHandle = getColumnFamilyHandle(saveOp.getType());

    try (final Transaction transaction = transactionDB.beginTransaction(new WriteOptions(), new OptimisticTransactionOptions())) {
      if (condition.isPresent()) {
        final RocksBaseValue consumer = RocksSerDe.getConsumer(saveOp.getType());
        final byte[] buffer = transaction.getForUpdate(new ReadOptions(), columnFamilyHandle, saveOp.getId().toBytes(), true);
        if (null == buffer) {
          throw new NotFoundException("Unable to load item with ID: " + saveOp.getId());
        }
        RocksSerDe.deserializeToConsumer(saveOp.getType(), buffer, consumer);

        if (!consumer.evaluate(condition.get().accept(ROCKS_DB_CONDITION_EXPRESSION_VISITOR))) {
          throw new ConditionFailedException("Condition failed during put operation");
        }
      }

      transaction.put(columnFamilyHandle, saveOp.getId().toBytes(), RocksSerDe.serializeWithConsumer(saveOp));
      transaction.commit();
    } catch (RocksDBException e) {
      throw new RuntimeException(e);
    }
  }

  @Override
  public <C extends BaseValue<C>> boolean delete(ValueType<C> type, Id id, Optional<ConditionExpression> condition) {
    final ColumnFamilyHandle columnFamilyHandle = getColumnFamilyHandle(type);

    try (final Transaction transaction = transactionDB.beginTransaction(new WriteOptions(), new OptimisticTransactionOptions())) {
      final byte[] value = transaction.getForUpdate(new ReadOptions(), columnFamilyHandle, id.toBytes(), true);
<<<<<<< HEAD
      if (value != null) {
        if (condition.isPresent()) {
          final RocksBaseValue<C> consumer = RocksSerDe.getConsumer(type);
          // TODO: Does the critical section need to be locked?
          // TODO: Critical Section - evaluating the condition expression and deleting the entity.
          // Check if condition expression is valid.
          RocksSerDe.deserializeToConsumer(type, value, consumer);
          if (!consumer.evaluate(condition.get().accept(ROCKS_DB_CONDITION_EXPRESSION_VISITOR))) {
            LOGGER.debug("Condition failed during delete operation.");
            return false;
          }
        }
=======
>>>>>>> 5d5418d8

      if (null == value) {
        throw new NotFoundException("No value was found for the given id to delete.");
      }

      if (condition.isPresent()) {
        final RocksBaseValue<C> consumer = RocksSerDe.getConsumer(type);
        // TODO: Does the critical section need to be locked?
        // TODO: Critical Section - evaluating the condition expression and deleting the entity.
        // Check if condition expression is valid.
        RocksSerDe.deserializeToConsumer(type, value, consumer);
        if (!(consumer.evaluate(condition.get().accept(ROCKS_DB_CONDITION_EXPRESSION_VISITOR)))) {
          LOGGER.debug("Condition failed during delete operation.");
          return false;
        }
      }

      transaction.delete(columnFamilyHandle, id.toBytes());
      transaction.commit();
      return true;
    } catch (RocksDBException e) {
      throw new RuntimeException(e);
    }
  }

  @Override
  public void save(List<SaveOp<?>> ops) {
    final Map<ValueType<?>, List<SaveOp<?>>> perType = ops.stream().collect(Collectors.groupingBy(SaveOp::getType));

    try {
      final WriteBatch batch = new WriteBatch();
      for (Map.Entry<ValueType<?>, List<SaveOp<?>>> entry : perType.entrySet()) {
        for (SaveOp<?> op : entry.getValue()) {
          batch.put(getColumnFamilyHandle(entry.getKey()), op.getId().toBytes(), RocksSerDe.serializeWithConsumer(op));
        }
      }
      rocksDB.write(new WriteOptions(), batch);
    } catch (RocksDBException e) {
      throw new RuntimeException(e);
    }
  }

  @Override
  public <C extends BaseValue<C>> void loadSingle(ValueType<C> type, Id id, C consumer) {
    final ColumnFamilyHandle columnFamilyHandle = getColumnFamilyHandle(type);
    try {
      final byte[] buffer = rocksDB.get(columnFamilyHandle, id.toBytes());
      if (null == buffer) {
        throw new NotFoundException("Unable to load item with ID: " + id);
      }
      RocksSerDe.deserializeToConsumer(type, buffer, consumer);
    } catch (RocksDBException e) {
      throw new RuntimeException(e);
    }
  }

  @Override
  public <C extends BaseValue<C>> boolean update(ValueType<C> type, Id id, UpdateExpression update,
                                          Optional<ConditionExpression> condition, Optional<BaseValue<C>> consumer)
      throws NotFoundException {
    throw new UnsupportedOperationException();
  }

  @Override
  public <C extends BaseValue<C>> Stream<Acceptor<C>> getValues(ValueType<C> type) {
    final ColumnFamilyHandle columnFamilyHandle = getColumnFamilyHandle(ValueType.REF);

    final Iterable<Acceptor<C>> iterable = () -> new AbstractIterator<Acceptor<C>>() {
      private final RocksIterator itr = rocksDB.newIterator(columnFamilyHandle);
      private boolean isFirst = true;

      @Override
      protected Acceptor<C> computeNext() {
        if (isFirst) {
          itr.seekToFirst();
          isFirst = false;
        } else {
          itr.next();
        }

        if (itr.isValid()) {
          return (consumer) -> RocksSerDe.deserializeToConsumer(type, itr.value(), consumer);
        }

        itr.close();
        return endOfData();
      }
    };

    return StreamSupport.stream(iterable.spliterator(), false);
  }

  /**
   * Delete all the data in all column families, used for testing only.
   */
  @VisibleForTesting
  void deleteAllData() {
    // RocksDB doesn't expose a way to get the min/max key for a column family, so just use the min/max possible.
    byte[] minId = new byte[20];
    byte[] maxId = new byte[20];
    Arrays.fill(minId, (byte)0);
    Arrays.fill(maxId, (byte)255);

    for (ColumnFamilyHandle handle : valueTypeToColumnFamily.values()) {
      try {
        rocksDB.deleteRange(handle, minId, maxId);
        // Since RocksDB#deleteRange() is exclusive of the max key, delete it to ensure the column family is empty.
        rocksDB.delete(maxId);
      } catch (RocksDBException e) {
        throw new RuntimeException(e);
      }
    }
  }

  private <C extends BaseValue<C>> ColumnFamilyHandle getColumnFamilyHandle(ValueType<C> valueType) {
    final ColumnFamilyHandle columnFamilyHandle = valueTypeToColumnFamily.get(valueType);
    if (null == columnFamilyHandle) {
      throw new UnsupportedOperationException(String.format("Unsupported Entity type: %s", valueType.name()));
    }
    return columnFamilyHandle;
  }

  private List<ColumnFamilyDescriptor> getColumnFamilies(String dbPath) {
    List<byte[]> columnFamilies = null;
    try (final Options options = new Options().setCreateIfMissing(true)) {
      columnFamilies = RocksDB.listColumnFamilies(options, dbPath);

      if (!columnFamilies.isEmpty() && !COLUMN_FAMILIES.equals(columnFamilies)) {
        throw new RuntimeException(String.format("Unexpected format for Nessie database at '%s'.", dbPath));
      }
    } catch (RocksDBException e) {
      LOGGER.warn("Error listing column families for Nessie database, using defaults.", e);
    }

    if (columnFamilies == null || columnFamilies.isEmpty()) {
      columnFamilies = COLUMN_FAMILIES;
    }

    return columnFamilies.stream()
      .map(c -> new ColumnFamilyDescriptor(c, new ColumnFamilyOptions().optimizeUniversalStyleCompaction()))
      .collect(Collectors.toList());
  }

  private String verifyPath() {
    final File dbDirectory = new File(this.dbDirectory);
    if (dbDirectory.exists()) {
      if (!dbDirectory.isDirectory()) {
        throw new RuntimeException(
          String.format("Invalid path '%s' for Nessie database, not a directory.", dbDirectory.getAbsolutePath()));
      }
    } else if (!dbDirectory.mkdirs()) {
      throw new RuntimeException(
          String.format("Failed to create directory '%s' for Nessie database.", dbDirectory.getAbsolutePath()));
    }

    return dbDirectory.getAbsolutePath();
  }
}<|MERGE_RESOLUTION|>--- conflicted
+++ resolved
@@ -234,21 +234,6 @@
 
     try (final Transaction transaction = transactionDB.beginTransaction(new WriteOptions(), new OptimisticTransactionOptions())) {
       final byte[] value = transaction.getForUpdate(new ReadOptions(), columnFamilyHandle, id.toBytes(), true);
-<<<<<<< HEAD
-      if (value != null) {
-        if (condition.isPresent()) {
-          final RocksBaseValue<C> consumer = RocksSerDe.getConsumer(type);
-          // TODO: Does the critical section need to be locked?
-          // TODO: Critical Section - evaluating the condition expression and deleting the entity.
-          // Check if condition expression is valid.
-          RocksSerDe.deserializeToConsumer(type, value, consumer);
-          if (!consumer.evaluate(condition.get().accept(ROCKS_DB_CONDITION_EXPRESSION_VISITOR))) {
-            LOGGER.debug("Condition failed during delete operation.");
-            return false;
-          }
-        }
-=======
->>>>>>> 5d5418d8
 
       if (null == value) {
         throw new NotFoundException("No value was found for the given id to delete.");
