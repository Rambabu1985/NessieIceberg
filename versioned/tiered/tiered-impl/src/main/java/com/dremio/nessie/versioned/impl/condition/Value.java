--- conflicted
+++ resolved
@@ -43,22 +43,12 @@
   Type getType();
 
   /**
-<<<<<<< HEAD
-   * Default implementation for visitation.
-=======
    * Acceptor for any visitors of the Value hierarchy.
->>>>>>> 2c358b27
    * @param visitor the visitor that will be invoked.
    * @param <T> the type of the returned value.
    * @return the possibly transformed value resulting from the visitation.
    */
-<<<<<<< HEAD
-  default <T> T accept(ValueVisitor<T> visitor) {
-    throw new IllegalArgumentException();
-  }
-=======
   <T> T accept(ValueVisitor<T> visitor);
->>>>>>> 2c358b27
 
   default Entity getValue() {
     throw new IllegalArgumentException();
@@ -104,11 +94,7 @@
 
     @Override
     public <T> T accept(ValueVisitor<T> visitor) {
-<<<<<<< HEAD
-      return visitor.visit(this);
-=======
       return visitor.visit(value);
->>>>>>> 2c358b27
     }
   }
 }