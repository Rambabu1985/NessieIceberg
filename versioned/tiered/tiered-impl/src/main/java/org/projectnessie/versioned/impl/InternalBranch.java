--- conflicted
+++ resolved
@@ -616,7 +616,11 @@
         .backToRef();
   }
 
-<<<<<<< HEAD
+  @VisibleForTesting
+  List<Commit> getCommits() {
+    return Collections.unmodifiableList(commits);
+  }
+
   private static Tracer getTracer() {
     return GlobalTracer.get();
   }
@@ -625,10 +629,5 @@
     Tracer tracer = getTracer();
     return tracer.buildSpan(name)
         .asChildOf(tracer.activeSpan());
-=======
-  @VisibleForTesting
-  List<Commit> getCommits() {
-    return Collections.unmodifiableList(commits);
->>>>>>> 55685bbe
   }
 }