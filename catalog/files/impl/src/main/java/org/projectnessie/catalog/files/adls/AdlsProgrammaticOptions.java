--- conflicted
+++ resolved
@@ -62,50 +62,8 @@
                 + "', check your ADLS file system configurations");
       }
     }
-<<<<<<< HEAD
-
-    AdlsFileSystemOptions FALLBACK = AdlsPerFileSystemOptions.builder().build();
-
-    @SuppressWarnings("unused")
-    interface Builder {
-      @CanIgnoreReturnValue
-      Builder from(AdlsFileSystemOptions instance);
-
-      @CanIgnoreReturnValue
-      Builder authType(AzureAuthType authType);
-
-      @CanIgnoreReturnValue
-      Builder account(BasicCredentials account);
-
-      @CanIgnoreReturnValue
-      Builder sasToken(KeySecret sasToken);
-
-      @CanIgnoreReturnValue
-      Builder endpoint(String endpoint);
-
-      @CanIgnoreReturnValue
-      Builder externalEndpoint(String externalEndpoint);
-
-      @CanIgnoreReturnValue
-      Builder retryPolicy(AdlsRetryStrategy retryPolicy);
-
-      @CanIgnoreReturnValue
-      Builder maxRetries(int maxRetries);
-
-      @CanIgnoreReturnValue
-      Builder tryTimeout(Duration tryTimeout);
-
-      @CanIgnoreReturnValue
-      Builder retryDelay(Duration retryDelay);
-
-      @CanIgnoreReturnValue
-      Builder maxRetryDelay(Duration maxRetryDelay);
-
-      AdlsPerFileSystemOptions build();
-=======
     if (fileSystems.equals(fileSystems())) {
       return this;
->>>>>>> 2e2a3f81
     }
     return ImmutableAdlsProgrammaticOptions.builder()
         .from(this)
