/*
 * Copyright (C) 2024 Dremio
 *
 * Licensed under the Apache License, Version 2.0 (the "License");
 * you may not use this file except in compliance with the License.
 * You may obtain a copy of the License at
 *
 * http://www.apache.org/licenses/LICENSE-2.0
 *
 * Unless required by applicable law or agreed to in writing, software
 * distributed under the License is distributed on an "AS IS" BASIS,
 * WITHOUT WARRANTIES OR CONDITIONS OF ANY KIND, either express or implied.
 * See the License for the specific language governing permissions and
 * limitations under the License.
 */
package org.projectnessie.catalog.service.rest;

import static java.net.URLEncoder.encode;
import static java.nio.charset.StandardCharsets.UTF_8;
import static org.projectnessie.catalog.files.adls.AdlsLocation.adlsLocation;
import static org.projectnessie.catalog.files.s3.S3Utils.isS3scheme;
import static org.projectnessie.catalog.files.s3.S3Utils.normalizeS3Scheme;

import jakarta.enterprise.context.RequestScoped;
import jakarta.inject.Inject;
import jakarta.ws.rs.core.Context;
import java.net.URI;
import java.util.HashMap;
import java.util.Map;
import java.util.Optional;
import org.projectnessie.catalog.files.adls.AdlsFileSystemOptions;
import org.projectnessie.catalog.files.adls.AdlsLocation;
import org.projectnessie.catalog.files.adls.AdlsOptions;
import org.projectnessie.catalog.files.gcs.GcsBucketOptions;
import org.projectnessie.catalog.files.gcs.GcsOptions;
import org.projectnessie.catalog.files.s3.S3BucketOptions;
import org.projectnessie.catalog.files.s3.S3Credentials;
import org.projectnessie.catalog.files.s3.S3CredentialsResolver;
import org.projectnessie.catalog.files.s3.S3Options;
import org.projectnessie.catalog.formats.iceberg.meta.IcebergTableMetadata;
import org.projectnessie.catalog.secrets.BasicCredentials;
import org.projectnessie.catalog.secrets.KeySecret;
import org.projectnessie.catalog.secrets.SecretsProvider;
import org.projectnessie.catalog.service.config.CatalogConfig;
import org.projectnessie.catalog.service.config.WarehouseConfig;
import org.projectnessie.model.ContentKey;
import org.projectnessie.services.config.ServerConfig;
import org.projectnessie.storage.uri.StorageUri;

@RequestScoped
public class IcebergConfigurer {

  static final String ICEBERG_WAREHOUSE_LOCATION = "warehouse";
  static final String ICEBERG_PREFIX = "prefix";
  static final String FILE_IO_IMPL = "io-impl";

  static final String METRICS_REPORTING_ENABLED = "rest-metrics-reporting-enabled";

  static final String S3_CLIENT_REGION = "client.region";
  static final String S3_ACCESS_KEY_ID = "s3.access-key-id";
  static final String S3_SECRET_ACCESS_KEY = "s3.secret-access-key";
  static final String S3_SESSION_TOKEN = "s3.session-token";
  static final String S3_ENDPOINT = "s3.endpoint";
  static final String S3_ACCESS_POINTS_PREFIX = "s3.access-points.";
  static final String S3_PATH_STYLE_ACCESS = "s3.path-style-access";
  static final String S3_USE_ARN_REGION_ENABLED = "s3.use-arn-region-enabled";
  static final String S3_REMOTE_SIGNING_ENABLED = "s3.remote-signing-enabled";

  /** Base URI of the signer endpoint, defaults to {@code uri}. */
  static final String S3_SIGNER_URI = "s3.signer.uri";

  /** Path of the signer endpoint. */
  static final String S3_SIGNER_ENDPOINT = "s3.signer.endpoint";

  static final String GCS_PROJECT_ID = "gcs.project-id";
  static final String GCS_CLIENT_LIB_TOKEN = "gcs.client-lib-token";
  static final String GCS_SERVICE_HOST = "gcs.service.host";
  static final String GCS_DECRYPTION_KEY = "gcs.decryption-key";
  static final String GCS_ENCRYPTION_KEY = "gcs.encryption-key";
  static final String GCS_USER_PROJECT = "gcs.user-project";
  static final String GCS_READ_CHUNK_SIZE = "gcs.channel.read.chunk-size-bytes";
  static final String GCS_WRITE_CHUNK_SIZE = "gcs.channel.write.chunk-size-bytes";
  static final String GCS_DELETE_BATCH_SIZE = "gcs.delete.batch-size";
  static final String GCS_OAUTH2_TOKEN = "gcs.oauth2.token";
  static final String GCS_OAUTH2_TOKEN_EXPIRES_AT = "gcs.oauth2.token-expires-at";
  static final String GCS_NO_AUTH = "gcs.no-auth";

  static final String ADLS_SHARED_KEY_ACCOUNT_NAME = "adls.auth.shared-key.account.name";
  static final String ADLS_SHARED_KEY_ACCOUNT_KEY = "adls.auth.shared-key.account.key";
  static final String ADLS_SAS_TOKEN_PREFIX = "adls.sas-token.";
  static final String ADLS_CONNECTION_STRING_PREFIX = "adls.connection-string.";
  static final String ADLS_READ_BLOCK_SIZE_BYTES = "adls.read.block-size-bytes";
  static final String ADLS_WRITE_BLOCK_SIZE_BYTES = "adls.write.block-size-bytes";

  @Inject ServerConfig serverConfig;
  @Inject CatalogConfig catalogConfig;
  @Inject S3CredentialsResolver s3CredentialsResolver;
  @Inject S3Options<?> s3Options;
  @Inject GcsOptions<?> gcsOptions;
  @Inject AdlsOptions<?> adlsOptions;
  @Inject SecretsProvider secretsProvider;

  @Context ExternalBaseUri uriInfo;

  public Map<String, String> icebergConfigDefaults(String reference, String warehouse) {
    boolean hasWarehouse = warehouse != null && !warehouse.isEmpty();
    WarehouseConfig warehouseConfig = catalogConfig.getWarehouse(warehouse);

    String branch = defaultBranchName(reference);
    Map<String, String> config = new HashMap<>();
    // Not fully implemented yet
    config.put(METRICS_REPORTING_ENABLED, "false");
    config.put(FILE_IO_IMPL, "org.apache.iceberg.io.ResolvingFileIO");
    config.put(ICEBERG_WAREHOUSE_LOCATION, warehouseConfig.location());
    config.putAll(uriInfo.icebergConfigDefaults());
    config.putAll(storeConfigDefaults(URI.create(warehouseConfig.location())));
    // allow users to override the 'rest-page-size' in the Nessie configuration
    config.put("rest-page-size", "200");
    config.putAll(catalogConfig.icebergConfigDefaults());
    config.putAll(warehouseConfig.icebergConfigDefaults());
    // Set the "default" prefix
    if (!hasWarehouse && catalogConfig.defaultWarehouse().isPresent()) {
      config.put(ICEBERG_PREFIX, encode(branch, UTF_8));
    } else {
      config.put(
          ICEBERG_PREFIX,
          encode(branch + "|" + catalogConfig.resolveWarehouseName(warehouse), UTF_8));
    }
    return config;
  }

  public Map<String, String> icebergConfigOverrides(String reference, String warehouse) {
    WarehouseConfig warehouseConfig = catalogConfig.getWarehouse(warehouse);
    String branch = defaultBranchName(reference);
    Map<String, String> config = new HashMap<>();
    config.putAll(uriInfo.icebergConfigOverrides());
    config.putAll(storeConfigOverrides(StorageUri.of(warehouseConfig.location())));
    config.putAll(catalogConfig.icebergConfigOverrides());
    config.putAll(warehouseConfig.icebergConfigOverrides());
    // Marker property telling clients that the backend is a Nessie Catalog.
    config.put("nessie.is-nessie-catalog", "true");
    // 'prefix-pattern' is just for information at the moment...
    config.put("nessie.prefix-pattern", "{ref}|{warehouse}");
    // The following properties are passed back to clients to automatically configure their Nessie
    // client. These properties are _not_ user configurable properties.
    config.put("nessie.default-branch.name", branch);
    return config;
  }

  public Map<String, String> icebergConfigPerTable(
      IcebergTableMetadata tableMetadata, String prefix, ContentKey contentKey) {
    Map<String, String> config = new HashMap<>();
    URI location = URI.create(tableMetadata.location());
    // TODO this is the place to add vended authorization tokens for file/object access
    // TODO add (correct) S3_CLIENT_REGION for the table here (based on the table's location?)
    if (isS3scheme(location.getScheme())) {
      // Must use both 's3.signer.uri' and 's3.signer.endpoint', because Iceberg before 1.5.0 does
      // not handle full URIs passed via 's3.signer.endpoint'. This was changed via
      // https://github.com/apache/iceberg/pull/8976/files#diff-1f7498b6989fffc169f7791292ed2ccb35b305f6a547fd832f6724057c8aca8bR213-R216,
      // first released in Iceberg 1.5.0. It's unclear how other language implementations deal with
      // this.
      config.put(S3_SIGNER_URI, uriInfo.icebergBaseURI().toString());
      config.put(
          S3_SIGNER_ENDPOINT,
          uriInfo.icebergS3SignerPath(
              prefix, contentKey, normalizeS3Scheme(tableMetadata.location())));
    }
    // TODO GCS and ADLS per-table config overrides
    return config;
  }

  private String defaultBranchName(String reference) {
    String branch = reference;
    if (branch == null) {
      branch = serverConfig.getDefaultBranch();
    }
    if (branch == null) {
      branch = "main";
    }
    return branch;
  }

  public Map<String, String> storeConfigDefaults(URI warehouseLocation) {
    Map<String, String> configDefaults = new HashMap<>();
    if (isS3scheme(warehouseLocation.getScheme())) {
      S3BucketOptions bucketOptions =
          s3Options.effectiveOptionsForBucket(
              Optional.of(warehouseLocation.getAuthority()), secretsProvider);
      bucketOptions.region().ifPresent(x -> configDefaults.put(S3_CLIENT_REGION, x));
    }
    return configDefaults;
  }

  public Map<String, String> storeConfigOverrides(StorageUri warehouseLocation) {
    String scheme = warehouseLocation.scheme();
    if (scheme != null) {
      switch (scheme) {
        case "s3":
        case "s3a":
        case "s3n":
          return s3ConfigOverrides(warehouseLocation);
        case "gs":
          return gcsConfigOverrides(warehouseLocation);
        case "abfs":
        case "abfss":
          return adlsConfigOverrides(warehouseLocation);
        default:
          break;
      }
    }
    return Map.of();
  }

  private Map<String, String> s3ConfigOverrides(StorageUri warehouseLocation) {
    Map<String, String> configOverrides = new HashMap<>();
    String bucket = warehouseLocation.requiredAuthority();
    S3BucketOptions s3BucketOptions =
        s3Options.effectiveOptionsForBucket(Optional.of(bucket), secretsProvider);
    s3BucketOptions.region().ifPresent(r -> configOverrides.put(S3_CLIENT_REGION, r));
    if (s3BucketOptions.externalEndpoint().isPresent()) {
      configOverrides.put(S3_ENDPOINT, s3BucketOptions.externalEndpoint().get().toString());
    } else {
      s3BucketOptions.endpoint().ifPresent(e -> configOverrides.put(S3_ENDPOINT, e.toString()));
    }
    s3BucketOptions
        .accessPoint()
        .ifPresent(ap -> configOverrides.put(S3_ACCESS_POINTS_PREFIX + bucket, ap));
    s3BucketOptions
        .allowCrossRegionAccessPoint()
        .ifPresent(
            allow -> configOverrides.put(S3_USE_ARN_REGION_ENABLED, allow ? "true" : "false"));
    s3BucketOptions
        .pathStyleAccess()
        .ifPresent(psa -> configOverrides.put(S3_PATH_STYLE_ACCESS, psa ? "true" : "false"));

    switch (s3BucketOptions.effectiveClientAuthenticationMode()) {
      case REQUEST_SIGNING:
        configOverrides.put(S3_REMOTE_SIGNING_ENABLED, "true");
        break;

      case ASSUME_ROLE:
        // TODO: expectedSessionDuration() should probably be declared by the client.
        S3Credentials s3credentials =
            s3CredentialsResolver.resolveSessionCredentials(s3BucketOptions);
        configOverrides.put(S3_ACCESS_KEY_ID, s3credentials.accessKeyId());
        configOverrides.put(S3_SECRET_ACCESS_KEY, s3credentials.secretAccessKey());
        s3credentials.sessionToken().ifPresent(t -> configOverrides.put(S3_SESSION_TOKEN, t));
        configOverrides.put(S3_REMOTE_SIGNING_ENABLED, "false");
        break;

      default:
        throw new IllegalArgumentException(
            "Unsupported client authentication mode: "
                + s3BucketOptions.clientAuthenticationMode());
    }
    return configOverrides;
  }

  private Map<String, String> gcsConfigOverrides(StorageUri warehouseLocation) {
    Map<String, String> configOverrides = new HashMap<>();
    String bucket = warehouseLocation.requiredAuthority();
    GcsBucketOptions gcsBucketOptions =
        gcsOptions.effectiveOptionsForBucket(Optional.of(bucket), secretsProvider);
    gcsBucketOptions.projectId().ifPresent(p -> configOverrides.put(GCS_PROJECT_ID, p));
    gcsBucketOptions.clientLibToken().ifPresent(t -> configOverrides.put(GCS_CLIENT_LIB_TOKEN, t));
    gcsBucketOptions.host().ifPresent(h -> configOverrides.put(GCS_SERVICE_HOST, h.toString()));
    gcsBucketOptions.userProject().ifPresent(u -> configOverrides.put(GCS_USER_PROJECT, u));
    gcsBucketOptions
        .readChunkSize()
        .ifPresent(rcs -> configOverrides.put(GCS_READ_CHUNK_SIZE, Integer.toString(rcs)));
    gcsBucketOptions
        .writeChunkSize()
        .ifPresent(wcs -> configOverrides.put(GCS_WRITE_CHUNK_SIZE, Integer.toString(wcs)));
    gcsBucketOptions
        .deleteBatchSize()
        .ifPresent(dbs -> configOverrides.put(GCS_DELETE_BATCH_SIZE, Integer.toString(dbs)));
    if (gcsBucketOptions.effectiveAuthType() == GcsBucketOptions.GcsAuthType.NONE) {
      configOverrides.put(GCS_NO_AUTH, "true");
    }
    return configOverrides;
  }

  private Map<String, String> adlsConfigOverrides(StorageUri warehouseLocation) {
    Map<String, String> configOverrides = new HashMap<>();
    AdlsLocation location = adlsLocation(warehouseLocation);
    Optional<String> fileSystem = location.container();
    AdlsFileSystemOptions fileSystemOptions =
        adlsOptions.effectiveOptionsForFileSystem(fileSystem, secretsProvider);
<<<<<<< HEAD
    // FIXME send account key and token?
    AdlsFileSystemOptions.AzureAuthType authType =
      fileSystemOptions.authType().orElse(AdlsFileSystemOptions.AzureAuthType.APPLICATION_DEFAULT);

    switch (authType) {
      case STORAGE_SHARED_KEY:
        BasicCredentials basicCredentials =
            fileSystemOptions
                .account()
                .orElseThrow(() -> new IllegalStateException("account key missing"));
        configOverrides.put(ADLS_SHARED_KEY_ACCOUNT_NAME, basicCredentials.name());
        configOverrides.put(ADLS_SHARED_KEY_ACCOUNT_KEY, basicCredentials.secret());
        break;
      case SAS_TOKEN:
        KeySecret sasToken =
          fileSystemOptions
            .sasToken()
            .orElseThrow(() -> new IllegalStateException("SAS token missing"));
        configOverrides.put(ADLS_SAS_TOKEN_PREFIX + location.storageAccount(), sasToken.key());
        break;
      default:
        break;
    }
=======
>>>>>>> 00121ec0
    fileSystemOptions
        .endpoint()
        .ifPresent(
            e -> configOverrides.put(ADLS_CONNECTION_STRING_PREFIX + location.storageAccount(), e));
    adlsOptions
        .readBlockSize()
        .ifPresent(r -> configOverrides.put(ADLS_READ_BLOCK_SIZE_BYTES, Integer.toString(r)));
    adlsOptions
        .writeBlockSize()
        .ifPresent(s -> configOverrides.put(ADLS_WRITE_BLOCK_SIZE_BYTES, Long.toString(s)));
    return configOverrides;
  }
}<|MERGE_RESOLUTION|>--- conflicted
+++ resolved
@@ -286,32 +286,6 @@
     Optional<String> fileSystem = location.container();
     AdlsFileSystemOptions fileSystemOptions =
         adlsOptions.effectiveOptionsForFileSystem(fileSystem, secretsProvider);
-<<<<<<< HEAD
-    // FIXME send account key and token?
-    AdlsFileSystemOptions.AzureAuthType authType =
-      fileSystemOptions.authType().orElse(AdlsFileSystemOptions.AzureAuthType.APPLICATION_DEFAULT);
-
-    switch (authType) {
-      case STORAGE_SHARED_KEY:
-        BasicCredentials basicCredentials =
-            fileSystemOptions
-                .account()
-                .orElseThrow(() -> new IllegalStateException("account key missing"));
-        configOverrides.put(ADLS_SHARED_KEY_ACCOUNT_NAME, basicCredentials.name());
-        configOverrides.put(ADLS_SHARED_KEY_ACCOUNT_KEY, basicCredentials.secret());
-        break;
-      case SAS_TOKEN:
-        KeySecret sasToken =
-          fileSystemOptions
-            .sasToken()
-            .orElseThrow(() -> new IllegalStateException("SAS token missing"));
-        configOverrides.put(ADLS_SAS_TOKEN_PREFIX + location.storageAccount(), sasToken.key());
-        break;
-      default:
-        break;
-    }
-=======
->>>>>>> 00121ec0
     fileSystemOptions
         .endpoint()
         .ifPresent(
