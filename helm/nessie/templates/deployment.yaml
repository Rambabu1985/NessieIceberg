--- conflicted
+++ resolved
@@ -184,7 +184,6 @@
             {{- end }}
             {{- end }}
             {{- end }}
-<<<<<<< HEAD
 
             {{- range $k, $v := .Values.advancedConfig }}
             - name: {{ $k | upper | replace "\"" "_" | replace "." "_"  | replace "-" "_" }}
@@ -195,9 +194,7 @@
             {{- toYaml .Values.extraEnv | nindent 12 }}
             {{- end }}
 
-=======
             {{ list .Values.advancedConfig "" | include "nessie.propsToEnvVars" | nindent 12 }}
->>>>>>> 6699211c
           ports:
             - name: nessie-server
               containerPort: 19120
