# Nessie Changelog

The Nessie changelog is used to give users and contributors more information than just the list of commits.
Entries are grouped in sections like _Highlights_ or _Upgrade notes_, the provided sections can be adjusted
as necessary. Empty sections will not end in the release notes.

## [Unreleased]

### Highlights

- New Nessie CLI tool + REPL, replacing the old Python based CLI, based on Java.
  SQL-ish syntax, built-in online `HELP` command, auto-completion of commands, keywords
  and reference names, syntax highlighting, paging of long results, command history.
<<<<<<< HEAD
- The Nessie GC tool is now also compatible with MariaDB and MySQL (using the MariaDB connector).
=======
- Nessie now includes built-in support for MariaDB, with full compatibility with MySQL servers. New
  users wishing to try MariaDB (or MySQL) should:
  1. Specify the new configuration property: `nessie.version.store.persist.jdbc.datasource=mariadb`;
  2. Provide all the MariaDB (or MySQL) connection details using `quarkus.datasource.mariadb.*`
     configuration properties.
>>>>>>> 41c58802

### Upgrade notes

- Due to the newly-introduced support for MariaDB, existing PostgreSQL users can continue to use
  their current JDBC configuration, but are encouraged to update it as follows:
  1. Specify the new configuration property: 
     `nessie.version.store.persist.jdbc.datasource=postgresql`;
  2. Migrate any property under `quarkus.datasource.*` to `quarkus.datasource.postgresql.*`. Support
     for the old `quarkus.datasource.*` properties will be removed in a future release.

### Breaking changes

- `nessie-quarkus-cli`, the low-level tool to for example export/import Nessie repositories, has been renamed
  to `nessie-server-admin-tool`.

### New Features

- More verbose exceptions from Nessie GC.

### Changes

### Deprecations

### Fixes

### Commits

## [0.82.0] Release (2024-05-06)

### Breaking changes

- The readiness, liveness, metrics and Swagger-UI endpoints starting with `/q/` have been moved from the
  HTTP port exposing the REST endpoints to a different HTTP port (9000),
  see [Quarkus management interface reference docs](https://quarkus.io/guides/management-interface-reference).
  Any path starting with `/q/` can be safely removed from a possibly customized configuration
  `nessie.server.authentication.anonymous-paths`.
- The move of the above endpoints to the management port requires using the Nessie Helm chart for this
  release or a newer release. Also, the Helm Chart for this release will not work with older Nessie
  releases.

## [0.81.1] Release (2024-05-03)

### Fixes

- GC: Fix handling of quoted column names in Iceberg

## [0.81.0] Release (2024-05-01)

### Highlights

- The Nessie client now supports public clients when using OAuth 2 authentication. Public clients 
  are clients that do not have a client secret; they are compatible with the `password`, 
  `authorization_code`, and `device_code` grant types. See the
  [Nessie documentation](https://projectnessie.org/tools/client_config/#authentication-settings) 
  for details.

### New Features

- The Nessie Helm chart now supports AWS profiles. There are now two ways to configure AWS 
  credentials in the Helm chart:
  - Using a secret. The secret name can be set in the `dynamodb.secret` value.
  - Using an AWS profile (new). The profile name can be set in the `dynamodb.profile` value.

## [0.80.0] Release (2024-04-21)

### Upgrade notes

- GC Tool: the Nessie GC tool is not published anymore as a Unix executable file, but as a regular 
  jar named `nessie-gc.jar`. Instead of running `nessie-gc`, you now run `java -jar nessie-gc.jar`.

### New Features

- Nessie clients can now use the Apache HTTP client, if it's available on the classpath
- Nessie clients now return more readable error messages

### Fixes

- Helm chart: Fix incorrect OpenTelemetry variable names
- SQL extensions: Respect comments in SQL
- GC tool: perform commit after schema creation

## [0.79.0] Release (2024-03-12)

### New Features

- Iceberg bumped to 1.5.0

### Changes

- SQL extensions for Spark 3.2 have been removed
- Experimental iceberg-views module has been removed

## [0.78.0] Release (2024-03-07)

### New Features

- GC Tool: ability to skip creating existing tables (IF NOT EXISTS)
- Make `Authorizer` pluggable
- Helm chart: add option to set sessionAffinity on Service

### Fixes

- Handle re-added keys when creating squash commits
- JDBC backend: infer catalog and schema if not specified

## [0.77.0] Release (2024-02-14)

### Highlights

- The Nessie GC tool is now published as a Docker image. See the [GC Tool documentation
  page](https://projectnessie.org/features/gc) for more.
- Remove synchronizing to docker.io container registry, only publish to ghcr.io and quay.io.

### Upgrade notes

- Projectnessie no longer publishes container images to docker.io/Docker Hub. Container images are
  available from ghcr.io and quay.io.

### New Features

- Add some configuration checks to highlight probably production issues
- Publish Docker images for the GC tool

### Changes

- Disable default OIDC tenant when authentication is disabled
- Disable OpenTelemetry SDK when no endpoint is defined

### Fixes

- Fix VersionStore panels of the Grafana dashboard

## [0.76.4] Release (2024-01-26)

### Changes

- Nessie Docker images now contain Java 21
- Helm: Make ingressClassName configurable
- Helm: Use auto scaling
- Improve error message when JDBC/C* columns are missing

## [0.76.0] Release (2024-01-02)

### Highlights

- The Nessie client supports two new authentication flows when using OAuth 2 authentication:
  the Authorization Code flow and the Device Code flow. These flows are well suited for use within 
  a command line program, such as a Spark SQL shell, where a user is interacting with Nessie using a
  terminal. In these flows, the user must use their web browser to authenticate with the identity
  provider. See the 
  [Nessie documentation](https://projectnessie.org/tools/client_config/#authentication-settings) 
  for details. The two new flows are enabled by the following new grant types:
  - `authorization_code`: enables the Authorization Code flow; this flow can only be used with
    a local shell session running on the user's machine.
  - `device_code`: enables the Device Code flow; this flow can be used with either a local or a 
    remote shell session. 
- The Nessie client now supports endpoint discovery when using OAuth 2 authentication. If an 
  identity provider supports the OpenID Connect Discovery mechanism, the Nessie client can be 
  configured to use it to discover the OAuth 2 endpoints. See the 
  [Nessie documentation](https://projectnessie.org/tools/client_config/#authentication-settings) 
  for details.

### New Features

- Nessie client: the OAUTH2 authentication provider now supports programmatic configuration. See the 
  [Nessie documentation](https://projectnessie.org/develop/java/#authentication) for details.

### Fixes

- Fix potential NPE when fetching commit log with fetch option `ALL` and access checks enabled.

## [0.75.0] Release (2023-12-15)

### Upgrade notes

- Nessie Quarkus parts are now built against Java 17 and Java 17 is required to run Nessie Quarkus Server directly.
  If you use the Docker image, nothing needs to be done, because the image already contains a compatible Java runtime.
- Due to the introduction of new object types in the storage layer, some storage backends
  will require a schema upgrade:
  - JDBC: the following SQL statement must be executed on the Nessie database (please adapt the
    statement to the actual database SQL dialect):
    ```sql
    ALTER TABLE objs 
      ADD COLUMN x_class VARCHAR,
      ADD COLUMN x_data BYTEA,
      ADD COLUMN x_compress VARCHAR,
      ADD COLUMN u_space VARCHAR,
      ADD COLUMN u_value BYTEA;
    ```
  - Cassandra: the following CQL statement must be executed on the Nessie database and keyspace:
    ```cql
    ALTER TABLE <keyspace>.objs 
      ADD x_class text, 
      ADD x_data blob,
      ADD x_compress text,
      ADD u_space text,
      ADD u_value blob;
    ```
- When using one of the legacy and deprecated version-store implementations based on "database adapter",
  make sure to migrate to the new storage model **before** upgrading to this version or newer Nessie
  versions.

### Breaking changes

- The deprecated version-store implementations based on "database datapter" have been removed from the
  code base.

## [0.74.0] Release (2023-11-21)

### New Features

- Nessie-GC: Support Google Cloud Storage (GCS) (experimental)
- Nessie-GC: Support Azure Blob Storage (experimental)

### Fixes

- Add namespace validation for rename operation.
- Namespace validation now correctly reports only one conflict when deleting a namespace that has
  children, whereas previously it reported one conflict for each child.

## [0.73.0] Release (2023-10-27)

### Highlights

- Nessie API spec was upgraded to 2.1.3. The only change is that when a commit attempts to create a content
  inside a non-existing namespace, the server will not only return a `NAMESPACE_ABSENT` conflict for the
  non-existing namespace itself, but will also return additional `NAMESPACE_ABSENT` conflicts for all the
  non-existing ancestor namespaces.

### New Features

- Nessie client: the OAuth2 authentication provider is now able to recover from transient failures when
  refreshing the access token.

## [0.72.4] Release (2023-10-24)

### Fixes

- Docker images again honor environment variables such as `JAVA_OPTS_APPEND` that are used to pass
  additional JVM options to the Nessie server. See the 
  [ubi8/openjdk-17](https://catalog.redhat.com/software/containers/ubi8/openjdk-17/618bdbf34ae3739687568813)
  base image documentation for the list of all supported environment variables.

## [0.72.2] Release (2023-10-19)

### New Features

- Exposes object cache metrics, meters use the tags `application="Nessie",cache="nessie-objects"`

### Fixes

- Fix incorrectly calculated object cache maximum weight.

## [0.72.0] Release (2023-10-13)

### New Features

- Spark SQL extensions now support the `DROP ... IF EXISTS` syntax for branches and tags.
- `table-prefix` configuration option added to DynamoDB version store.
- Ability to export repositories in V1 format. This is useful for migrating repositories to older 
  Nessie servers that do not support the new storage model.
- Added support for Spark 3.5, removed support for Spark 3.1 - along with the version bump of Apache Iceberg to 1.4.0.
- Functionality that records current-HEAD changes of named references and APIs to expose the information.
  This is useful to recover from a scenario when a "primary data center/region/zone" has been lost and
  replication of a distributed database has been interrupted.

### Changes

- Introduces sizing of the Nessie object cache using a relative value of the max Java heap size.
  The defaults have been changed to 70% of the Java max heap size (from the previous default of 64MB).
  If a fixed cache size setting has been explicitly configured, consider to change it to the fraction based one.
- Relative hashes are now supported in table references, thus allowing SQL queries to specify a relative hash
  in the `FROM` clause, e.g. `FROM table1@main#1234^1`.
- BigTable backend: ability to disable telemetry (which is enabled by default).
- Spark SQL extensions use Nessie API V2 now.
- DynamoDB backend now supports table prefixes.
- Advanced configuration options for BigTable backend.

### Fixes

- Quarkus 3.4.3 includes a Netty version bump to address [CVE-2023-44487](https://github.com/advisories/GHSA-qppj-fm5r-hxr3) (HTTP/2 rapid reset). Note: Nessie uses undertow only for testing purposes, so the undertow release used in Nessie does _not_ expose this CVE to users.

## [0.71.0] Release (2023-09-21)

### Changes

- Configuration of the `NessieClientBuilder` now uses system properties, environment, `~/.config/nessie/nessie-client.properties` and `~/.env`

### Deprecations

- `HttpClientBuilder` class has been deprecated for removal, use `NessieClientBuilder` instead.

## [0.70.2] Release (2023-09-12)

### Fixes

- Fix wrong `New value for key 'some-key' must not have a content ID` when swapping tables.

## [0.70.1] Release (2023-09-12)

### Changes

- Content Generator tool: added new `--limit` parameter to `commits`, `references` and `entries` 
  commands.
- Content Generator tool: tool now prints the total number of elements returned when running the 
  `commits`, `references` and `entries` commands.
- Helm charts: OpenTelemetry SDK is now completely disabled when tracing is disabled.
- Helm charts: when auth is disabled, Quarkus OIDC doesn't print warnings anymore during startup.

### Fixes

- GC: Handle delete manifests and row level delete files

## [0.70.0] Release (2023-08-31)

### New Features

- Content Generator tool: added new `--hash` parameter to `commits`, `content` and `entries` 
  commands.

### Changes

- Content Generator tool: commit hashes are now printed in full when running the `commits` command.
- For a "get-keys" operation that requests the content objects as well, the content objects are now
  fetched using bulk-requests.

### Fixes

- Fixed potential index corruption when importing repositories with many keys into the new storage 
  model that could cause some contents to become inaccessible.

## [0.69.0] Release (2023-08-25)

### Fixes

- Nessie CLI: check-content command was incorrectly reporting deleted keys as missing content, when
  using new storage model.
- GC Tool handles JDBC config via environment correctly

## [0.68.0] Release (2023-08-24)

### Upgrade notes

- If a repository has been imported using Nessie CLI 0.68.0 or higher, then this repo cannot be
  later served by a Nessie server whose version is lower than 0.68.0. This is due to a change in the
  internal repository description format.

### New Features

- Support BigTable in Helm charts
- NessieCLI check-content command is now compatible with Nessie's new storage model

### Changes

- Java client API to assign/delete reference operations without specifying a concrete reference type
  (no change to REST API).
- Creating and assigning references now requires a target hash to be specified.

### Fixes

- Secondary commit parents are now properly exported and imported
- Fix volume declarations for RocksDB in Helm
- Remove unnecessary repository-deletion when importing a legacy Nessie repo
- GC Tool uber-jar now includes AWS STS classes
- GC Tool now logs at `INFO` instead of `DEBUG`
- GC Tool now correctly works against PostgreSQL

## [0.67.0] Release (2023-08-02)

### Upgrade notes

- Tracing and metrics have been migrated to Quarkus "native". The options to en/disable metrics and tracing have been removed. Please remove the options `nessie.version.store.trace.enable`, `nessie.version.store.metrics.enable` from your Nessie settings.

### Changes

- Nessie API spec upgraded to 2.1.1
- Support for relative hashes has been standardized and is now allowed in all v2 endpoints
- Migrate to Quarkus metrics and tracing

## [0.66.0] Release (2023-07-31)

### New Features

- New `entries` command in Content-Generator tool
- New `--all` option to the `content-refresh` Content-Generator tool command
- Helm chart: add `podLabels` for Nessie Pods

### Changes

- Add/fix `info` section in OpenAPI spec, add templates to `servers` section

### Fixes

- Fix handling of not present and wrong reference-type for create/assign/delete-reference API calls

## [0.65.1] Release (2023-07-19)

### Changes

- Add validation of cutoff-definitions in `GarbageCollectorConfig`
- Fix self-reference in OpenAPI spec
- Add `servers` section to OpenAPI spec

## [0.65.0] Release (2023-06-14)

- Revert Gradle 8.2.1 (#7239)
- Add Nessie as a Source announcement blog from Dremio website (#7236)
- Add `--author` option to `content-generator` commands (#7232)
- Add repository configuration objects (#7233)
- Fix retrieval of default branch (#7227)
- Allow re-adds in same commit (#7225)
- Allow snapshot versions in dependencies (#7224)
- IDE: Cleanup Idea excludes (#7223)
- Spark-tests: disable UI (#7222)
- Compatibility tests: move to new storage model (#6910)
- Use testcontainers-bom (#7216)
- Reference keycloak-admin-client-jakarta (#7215)
- Post Quarkus 3: Remove no longer needed dependency exclusion (#7214)
- Bump to Quarkus 3.2.0.Final (#6146)
- CI: Add some missing `--scan` Gradle flags (#7210)
- Update main README after UI sources moved (#7207)
- Forbid relative hashes in commits, merges and transplants (#7193)
- Remove misplaced license header (#7203)
- More diff-tests (#7192)
- removed extra tab (#7189)
- Tests: Make `ITCassandraBackendFactory` less flaky (#7186)
- IntelliJ: Exclude some more directories from indexing (#7181)

[Unreleased]: https://github.com/projectnessie/nessie/compare/nessie-0.82.0...HEAD
[0.82.0]: https://github.com/projectnessie/nessie/compare/nessie-0.81.1...nessie-0.82.0
[0.81.1]: https://github.com/projectnessie/nessie/compare/nessie-0.81.0...nessie-0.81.1
[0.81.0]: https://github.com/projectnessie/nessie/compare/nessie-0.80.0...nessie-0.81.0
[0.80.0]: https://github.com/projectnessie/nessie/compare/nessie-0.79.0...nessie-0.80.0
[0.79.0]: https://github.com/projectnessie/nessie/compare/nessie-0.78.0...nessie-0.79.0
[0.78.0]: https://github.com/projectnessie/nessie/compare/nessie-0.77.0...nessie-0.78.0
[0.77.0]: https://github.com/projectnessie/nessie/compare/nessie-0.76.4...nessie-0.77.0
[0.76.4]: https://github.com/projectnessie/nessie/compare/nessie-0.76.0...nessie-0.76.4
[0.76.0]: https://github.com/projectnessie/nessie/compare/nessie-0.75.0...nessie-0.76.0
[0.75.0]: https://github.com/projectnessie/nessie/compare/nessie-0.74.0...nessie-0.75.0
[0.74.0]: https://github.com/projectnessie/nessie/compare/nessie-0.73.0...nessie-0.74.0
[0.73.0]: https://github.com/projectnessie/nessie/compare/nessie-0.72.4...nessie-0.73.0
[0.72.4]: https://github.com/projectnessie/nessie/compare/nessie-0.72.2...nessie-0.72.4
[0.72.2]: https://github.com/projectnessie/nessie/compare/nessie-0.72.0...nessie-0.72.2
[0.72.0]: https://github.com/projectnessie/nessie/compare/nessie-0.71.0...nessie-0.72.0
[0.71.0]: https://github.com/projectnessie/nessie/compare/nessie-0.70.2...nessie-0.71.0
[0.70.2]: https://github.com/projectnessie/nessie/compare/nessie-0.70.1...nessie-0.70.2
[0.70.1]: https://github.com/projectnessie/nessie/compare/nessie-0.70.0...nessie-0.70.1
[0.70.0]: https://github.com/projectnessie/nessie/compare/nessie-0.69.0...nessie-0.70.0
[0.69.0]: https://github.com/projectnessie/nessie/compare/nessie-0.68.0...nessie-0.69.0
[0.68.0]: https://github.com/projectnessie/nessie/compare/nessie-0.67.0...nessie-0.68.0
[0.67.0]: https://github.com/projectnessie/nessie/compare/nessie-0.66.0...nessie-0.67.0
[0.66.0]: https://github.com/projectnessie/nessie/compare/nessie-0.65.1...nessie-0.66.0
[0.65.1]: https://github.com/projectnessie/nessie/compare/nessie-0.65.0...nessie-0.65.1
[0.65.0]: https://github.com/projectnessie/nessie/compare/nessie-0.64.0...nessie-0.65.0<|MERGE_RESOLUTION|>--- conflicted
+++ resolved
@@ -11,15 +11,12 @@
 - New Nessie CLI tool + REPL, replacing the old Python based CLI, based on Java.
   SQL-ish syntax, built-in online `HELP` command, auto-completion of commands, keywords
   and reference names, syntax highlighting, paging of long results, command history.
-<<<<<<< HEAD
-- The Nessie GC tool is now also compatible with MariaDB and MySQL (using the MariaDB connector).
-=======
 - Nessie now includes built-in support for MariaDB, with full compatibility with MySQL servers. New
   users wishing to try MariaDB (or MySQL) should:
   1. Specify the new configuration property: `nessie.version.store.persist.jdbc.datasource=mariadb`;
   2. Provide all the MariaDB (or MySQL) connection details using `quarkus.datasource.mariadb.*`
      configuration properties.
->>>>>>> 41c58802
+- The Nessie GC tool is now also compatible with MariaDB and MySQL (using the MariaDB connector).
 
 ### Upgrade notes
 
